import re
from googleapiclient.discovery import build
from googleapiclient.errors import HttpError
from youtube_transcript_api import YouTubeTranscriptApi
from dotenv import load_dotenv
import os
import json
import isodate
import argparse


def get_video_id(url):
    # Extract video ID from URL
    pattern = r"(?:https?:\/\/)?(?:www\.)?(?:youtube\.com\/(?:[^\/\n\s]+\/\S+\/|(?:v|e(?:mbed)?)\/|\S*?[?&]v=)|youtu\.be\/)([a-zA-Z0-9_-]{11})"
    match = re.search(pattern, url)
    return match.group(1) if match else None


def main_function(url, options):
    # Load environment variables from .env file
    load_dotenv(os.path.expanduser("~/.config/fabric/.env"))

    # Get YouTube API key from environment variable
    api_key = os.getenv("YOUTUBE_API_KEY")
    if not api_key:
        print("Error: YOUTUBE_API_KEY not found in ~/.config/fabric/.env")
        return

    # Extract video ID from URL
    video_id = get_video_id(url)
    if not video_id:
        print("Invalid YouTube URL")
        return

    try:
        # Initialize the YouTube API client
        youtube = build("youtube", "v3", developerKey=api_key)

        # Get video details
        video_response = (
            youtube.videos().list(id=video_id, part="contentDetails").execute()
        )

        # Extract video duration and convert to minutes
        duration_iso = video_response["items"][0]["contentDetails"]["duration"]
        duration_seconds = isodate.parse_duration(duration_iso).total_seconds()
        duration_minutes = round(duration_seconds / 60)

        # Get video transcript
        try:
            transcript_list = YouTubeTranscriptApi.get_transcript(video_id)
            transcript_text = " ".join([item["text"] for item in transcript_list])
            transcript_text = transcript_text.replace("\n", " ")
        except Exception as e:
            transcript_text = f"Transcript not available. ({e})"

        # Output based on options
        if options.duration:
            print(duration_minutes)
        elif options.transcript:
            print(transcript_text)
        else:
            # Create JSON object
            output = {"transcript": transcript_text, "duration": duration_minutes}
            # Print JSON object
            print(json.dumps(output))
    except HttpError as e:
<<<<<<< HEAD
        print(f"Error: Failed to access YouTube API. Please check your YOUTUBE_API_KEY and ensure it is valid: {e}")
=======
        print(
            "Error: Failed to access YouTube API. Please check your YOUTUBE_API_KEY and ensure it is valid."
        )
>>>>>>> 3f5a5b15


def main():
    parser = argparse.ArgumentParser(
<<<<<<< HEAD
        description='yt (video meta) extracts metadata about a video, such as the transcript and the video\'s duration. By Daniel Miessler.')
    parser.add_argument('url', nargs='?', help='YouTube video URL')
    parser.add_argument('--duration', action='store_true',
                        help='Output only the duration')
    parser.add_argument('--transcript', action='store_true',
                        help='Output only the transcript')
=======
        description="vm (video meta) extracts metadata about a video, such as the transcript and the video's duration. By Daniel Miessler."
    )
    parser.add_argument("url", nargs="?", help="YouTube video URL")
    parser.add_argument(
        "--duration", action="store_true", help="Output only the duration"
    )
    parser.add_argument(
        "--transcript", action="store_true", help="Output only the transcript"
    )
>>>>>>> 3f5a5b15
    args = parser.parse_args()

    if args.url:
        main_function(args.url, args)
    else:
        parser.print_help()


if __name__ == "__main__":
    main()<|MERGE_RESOLUTION|>--- conflicted
+++ resolved
@@ -65,25 +65,20 @@
             # Print JSON object
             print(json.dumps(output))
     except HttpError as e:
-<<<<<<< HEAD
+
         print(f"Error: Failed to access YouTube API. Please check your YOUTUBE_API_KEY and ensure it is valid: {e}")
-=======
-        print(
-            "Error: Failed to access YouTube API. Please check your YOUTUBE_API_KEY and ensure it is valid."
-        )
->>>>>>> 3f5a5b15
+
 
 
 def main():
     parser = argparse.ArgumentParser(
-<<<<<<< HEAD
+
         description='yt (video meta) extracts metadata about a video, such as the transcript and the video\'s duration. By Daniel Miessler.')
     parser.add_argument('url', nargs='?', help='YouTube video URL')
     parser.add_argument('--duration', action='store_true',
                         help='Output only the duration')
     parser.add_argument('--transcript', action='store_true',
                         help='Output only the transcript')
-=======
         description="vm (video meta) extracts metadata about a video, such as the transcript and the video's duration. By Daniel Miessler."
     )
     parser.add_argument("url", nargs="?", help="YouTube video URL")
@@ -92,15 +87,4 @@
     )
     parser.add_argument(
         "--transcript", action="store_true", help="Output only the transcript"
-    )
->>>>>>> 3f5a5b15
-    args = parser.parse_args()
-
-    if args.url:
-        main_function(args.url, args)
-    else:
-        parser.print_help()
-
-
-if __name__ == "__main__":
-    main()+    )