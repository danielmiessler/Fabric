import requests
import os
from openai import OpenAI, APIConnectionError
import asyncio
import pyperclip
import sys
import platform
from dotenv import load_dotenv
import zipfile
import tempfile
import re
import shutil

current_directory = os.path.dirname(os.path.realpath(__file__))
config_directory = os.path.expanduser("~/.config/fabric")
env_file = os.path.join(config_directory, ".env")


class Standalone:
    def __init__(self, args, pattern="", env_file="~/.config/fabric/.env"):
        """        Initialize the class with the provided arguments and environment file.

        Args:
            args: The arguments for initialization.
            pattern: The pattern to be used (default is an empty string).
            env_file: The path to the environment file (default is "~/.config/fabric/.env").

        Returns:
            None

        Raises:
            KeyError: If the "OPENAI_API_KEY" is not found in the environment variables.
            FileNotFoundError: If no API key is found in the environment variables.
        """

        # Expand the tilde to the full path
        env_file = os.path.expanduser(env_file)
        load_dotenv(env_file)
<<<<<<< HEAD
=======
        api_key = os.getenv('OPENAI_API_KEY')
        base_url = os.getenv(
            'OPENAI_BASE_URL', 'https://api.openai.com/v1/')
        if 'OPENAI_API_KEY' not in os.environ and (base_url == 'https://api.openai.com/v1/' or "azure" in base_url):
            print("Warning: OPENAI_API_KEY not found in environment variables. Please run fabric --setup and add a key.")
>>>>>>> 24e31e7b
        if "OPENAI_API_KEY" not in os.environ:
            print("Error: OPENAI_API_KEY not found in environment variables.")
            self.client = OpenAI()
        else:
<<<<<<< HEAD
            api_key = os.environ['OPENAI_API_KEY']
            base_url = os.environ.get('OPENAI_BASE_URL')
=======
            api_key = os.getenv('OPENAI_API_KEY')
            base_url = os.getenv('OPENAI_BASE_URL')
>>>>>>> 24e31e7b
            if base_url:
                self.client = OpenAI(api_key=api_key, base_url=base_url)
            else:
                self.client = OpenAI(api_key=api_key)
<<<<<<< HEAD
        
=======
>>>>>>> 24e31e7b
        self.local = False
        self.config_pattern_directory = config_directory
        self.pattern = pattern
        self.args = args
        self.model = None
        try:
            self.model = args.model
        except:
            self.model = os.getenv("DEFAULT_MODEL", 'gpt-4-turbo-preview')
        self.claude = False
        sorted_gpt_models, ollamaList, claudeList = self.fetch_available_models()
        self.local = self.model in ollamaList
        self.claude = self.model in claudeList

    async def localChat(self, messages, host=''):
        from ollama import AsyncClient
        response = None
        if host:
            response = await AsyncClient(host=host).chat(model=self.model, messages=messages, host=host)
        else:
            response = await AsyncClient().chat(model=self.model, messages=messages)
        print(response['message']['content'])
        copy = self.args.copy
        if copy:
            pyperclip.copy(response['message']['content'])

    async def localStream(self, messages, host=''):
        from ollama import AsyncClient
        if host:
            async for part in await AsyncClient(host=host).chat(model=self.model, messages=messages, stream=True, host=host):
                print(part['message']['content'], end='', flush=True)
        else:
            async for part in await AsyncClient().chat(model=self.model, messages=messages, stream=True):
                print(part['message']['content'], end='', flush=True)

    async def claudeStream(self, system, user):
        from anthropic import AsyncAnthropic
        self.claudeApiKey = os.getenv("CLAUDE_API_KEY")
        Streamingclient = AsyncAnthropic(api_key=self.claudeApiKey)
        async with Streamingclient.messages.stream(
            max_tokens=4096,
            system=system,
            messages=[user],
            model=self.model, temperature=0.0, top_p=1.0
        ) as stream:
            async for text in stream.text_stream:
                print(text, end="", flush=True)
            print()

        message = await stream.get_final_message()

    async def claudeChat(self, system, user, copy=False):
        from anthropic import Anthropic
        self.claudeApiKey = os.getenv("CLAUDE_API_KEY")
        client = Anthropic(api_key=self.claudeApiKey)
        message = client.messages.create(
            max_tokens=4096,
            system=system,
            messages=[user],
            model=self.model,
            temperature=0.0, top_p=1.0
        )
        print(message.content[0].text)
        copy = self.args.copy
        if copy:
            pyperclip.copy(message.content[0].text)

    def streamMessage(self, input_data: str, context="", host=''):
        """        Stream a message and handle exceptions.

        Args:
            input_data (str): The input data for the message.

        Returns:
            None: If the pattern is not found.

        Raises:
            FileNotFoundError: If the pattern file is not found.
        """

        wisdomFilePath = os.path.join(
            config_directory, f"patterns/{self.pattern}/system.md"
        )
        user_message = {"role": "user", "content": f"{input_data}"}
        wisdom_File = os.path.join(current_directory, wisdomFilePath)
        system = ""
        buffer = ""
        if self.pattern:
            try:
                with open(wisdom_File, "r") as f:
                    if context:
                        system = context + '\n\n' + f.read()
                    else:
                        system = f.read()
                    system_message = {"role": "system", "content": system}
                messages = [system_message, user_message]
            except FileNotFoundError:
                print("pattern not found")
                return
        else:
            if context:
                messages = [
                    {"role": "system", "content": context}, user_message]
            else:
                messages = [user_message]
        try:
            if self.local:
                if host:
                    asyncio.run(self.localStream(messages, host=host))
                else:
                    asyncio.run(self.localStream(messages))
            elif self.claude:
                from anthropic import AsyncAnthropic
                asyncio.run(self.claudeStream(system, user_message))
            else:
                stream = self.client.chat.completions.create(
                    model=self.model,
                    messages=messages,
                    temperature=0.0,
                    top_p=1,
                    frequency_penalty=0.1,
                    presence_penalty=0.1,
                    stream=True,
                )
                for chunk in stream:
                    if chunk.choices[0].delta.content is not None:
                        char = chunk.choices[0].delta.content
                        buffer += char
                        if char not in ["\n", " "]:
                            print(char, end="")
                        elif char == " ":
                            print(" ", end="")  # Explicitly handle spaces
                        elif char == "\n":
                            print()  # Handle newlines
                    sys.stdout.flush()
        except Exception as e:
            if "All connection attempts failed" in str(e):
                print(
                    "Error: cannot connect to llama2. If you have not already, please visit https://ollama.com for installation instructions")
            if "CLAUDE_API_KEY" in str(e):
                print(
                    "Error: CLAUDE_API_KEY not found in environment variables. Please run --setup and add the key")
            if "overloaded_error" in str(e):
                print(
                    "Error: Fabric is working fine, but claude is overloaded. Please try again later.")
            else:
                print(f"Error: {e}")
                print(e)
        if self.args.copy:
            pyperclip.copy(buffer)
        if self.args.output:
            with open(self.args.output, "w") as f:
                f.write(buffer)

    def sendMessage(self, input_data: str, context="", host=''):
        """        Send a message using the input data and generate a response.

        Args:
            input_data (str): The input data to be sent as a message.

        Returns:
            None

        Raises:
            FileNotFoundError: If the specified pattern file is not found.
        """

        wisdomFilePath = os.path.join(
            config_directory, f"patterns/{self.pattern}/system.md"
        )
        user_message = {"role": "user", "content": f"{input_data}"}
        wisdom_File = os.path.join(current_directory, wisdomFilePath)
        system = ""
        if self.pattern:
            try:
                with open(wisdom_File, "r") as f:
                    if context:
                        system = context + '\n\n' + f.read()
                    else:
                        system = f.read()
                    system_message = {"role": "system", "content": system}
                messages = [system_message, user_message]
            except FileNotFoundError:
                print("pattern not found")
                return
        else:
            if context:
                messages = [
                    {'role': 'system', 'content': context}, user_message]
            else:
                messages = [user_message]
        try:
            if self.local:
                if host:
                    asyncio.run(self.localChat(messages, host=host))
                else:
                    asyncio.run(self.localChat(messages))
            elif self.claude:
                asyncio.run(self.claudeChat(system, user_message))
            else:
                response = self.client.chat.completions.create(
                    model=self.model,
                    messages=messages,
                    temperature=0.0,
                    top_p=1,
                    frequency_penalty=0.1,
                    presence_penalty=0.1,
                )
                print(response.choices[0].message.content)
                if self.args.copy:
                    pyperclip.copy(response.choices[0].message.content)
                if self.args.output:
                    with open(self.args.output, "w") as f:
                        f.write(response.choices[0].message.content)
        except Exception as e:
            if "All connection attempts failed" in str(e):
                print(
                    "Error: cannot connect to llama2. If you have not already, please visit https://ollama.com for installation instructions")
            if "CLAUDE_API_KEY" in str(e):
                print(
                    "Error: CLAUDE_API_KEY not found in environment variables. Please run --setup and add the key")
            if "overloaded_error" in str(e):
                print(
                    "Error: Fabric is working fine, but claude is overloaded. Please try again later.")
            if "Attempted to call a sync iterator on an async stream" in str(e):
                print("Error: There is a problem connecting fabric with your local ollama installation. Please visit https://ollama.com for installation instructions. It is possible that you have chosen the wrong model. Please run fabric --listmodels to see the available models and choose the right one with fabric --model <model> or fabric --changeDefaultModel. If this does not work. Restart your computer (always a good idea) and try again. If you are still having problems, please visit https://ollama.com for installation instructions.")
            else:
                print(f"Error: {e}")
                print(e)

    def fetch_available_models(self):
        gptlist = []
        fullOllamaList = []
        claudeList = ['claude-3-opus-20240229',
                      'claude-3-sonnet-20240229', 
                      'claude-3-haiku-20240307', 
                      'claude-2.1']
        try:
            models = [model.id.strip()
                      for model in self.client.models.list().data]
        except APIConnectionError as e:
            if getattr(e.__cause__, 'args', [''])[0] == "Illegal header value b'Bearer '":
                print("Error: Cannot connect to the OpenAI API Server because the API key is not set. Please run fabric --setup and add a key.")

            else:
                print(
                    f"Error: {e.message} trying to access {e.request.url}: {getattr(e.__cause__, 'args', [''])}")
            sys.exit()
        except Exception as e:
            print(f"Error: {getattr(e.__context__, 'args', [''])[0]}")
            sys.exit()
        if "/" in models[0] or "\\" in models[0]:
            # lmstudio returns full paths to models. Iterate and truncate everything before and including the last slash
            gptlist = [item[item.rfind(
                "/") + 1:] if "/" in item else item[item.rfind("\\") + 1:] for item in models]
        else:
            # Keep items that start with "gpt"
            gptlist = [item.strip()
                       for item in models if item.startswith("gpt")]
        gptlist.sort()
        import ollama
        try:
            default_modelollamaList = ollama.list()['models']
            for model in default_modelollamaList:
                fullOllamaList.append(model['name'])
        except:
            fullOllamaList = []
        return gptlist, fullOllamaList, claudeList

    def get_cli_input(self):
        """ aided by ChatGPT; uses platform library
        accepts either piped input or console input
        from either Windows or Linux

        Args:
            none
        Returns:
            string from either user or pipe
        """
        system = platform.system()
        if system == 'Windows':
            if not sys.stdin.isatty():  # Check if input is being piped
                return sys.stdin.read().strip()  # Read piped input
            else:
                # Prompt user for input from console
                return input("Enter Question: ")
        else:
            return sys.stdin.read()


class Update:
    def __init__(self):
        """Initialize the object with default values."""
        self.repo_zip_url = "https://github.com/danielmiessler/fabric/archive/refs/heads/main.zip"
        self.config_directory = os.path.expanduser("~/.config/fabric")
        self.pattern_directory = os.path.join(
            self.config_directory, "patterns")
        os.makedirs(self.pattern_directory, exist_ok=True)
        print("Updating patterns...")
        self.update_patterns()  # Start the update process immediately

    def update_patterns(self):
        """Update the patterns by downloading the zip from GitHub and extracting it."""
        with tempfile.TemporaryDirectory() as temp_dir:
            zip_path = os.path.join(temp_dir, "repo.zip")
            self.download_zip(self.repo_zip_url, zip_path)
            extracted_folder_path = self.extract_zip(zip_path, temp_dir)
            # The patterns folder will be inside "fabric-main" after extraction
            patterns_source_path = os.path.join(
                extracted_folder_path, "fabric-main", "patterns")
            if os.path.exists(patterns_source_path):
                # If the patterns directory already exists, remove it before copying over the new one
                if os.path.exists(self.pattern_directory):
                    old_pattern_contents = os.listdir(self.pattern_directory)
                    new_pattern_contents = os.listdir(patterns_source_path)
                    custom_patterns = []
                    for pattern in old_pattern_contents:
                        if pattern not in new_pattern_contents:
                            custom_patterns.append(pattern)
                    if custom_patterns:
                        for pattern in custom_patterns:
                            custom_path = os.path.join(
                                self.pattern_directory, pattern)
                            shutil.move(custom_path, patterns_source_path)
                    shutil.rmtree(self.pattern_directory)
                shutil.copytree(patterns_source_path, self.pattern_directory)
                print("Patterns updated successfully.")
            else:
                print("Patterns folder not found in the downloaded zip.")

    def download_zip(self, url, save_path):
        """Download the zip file from the specified URL."""
        response = requests.get(url)
        response.raise_for_status()  # Check if the download was successful
        with open(save_path, 'wb') as f:
            f.write(response.content)
        print("Downloaded zip file successfully.")

    def extract_zip(self, zip_path, extract_to):
        """Extract the zip file to the specified directory."""
        with zipfile.ZipFile(zip_path, 'r') as zip_ref:
            zip_ref.extractall(extract_to)
        print("Extracted zip file successfully.")
        return extract_to  # Return the path to the extracted contents


class Alias:
    def __init__(self):
        self.config_files = []
        self.home_directory = os.path.expanduser("~")
        patternsFolder = os.path.join(
            self.home_directory, ".config/fabric/patterns")
        self.patterns = os.listdir(patternsFolder)

    def execute(self):
        with open(os.path.join(self.home_directory, ".config/fabric/fabric-bootstrap.inc"), "w") as w:
            for pattern in self.patterns:
                w.write(f"alias {pattern}='fabric --pattern {pattern}'\n")


class Setup:
    def __init__(self):
        """        Initialize the object.

        Raises:
            OSError: If there is an error in creating the pattern directory.
        """

        self.config_directory = os.path.expanduser("~/.config/fabric")
        self.pattern_directory = os.path.join(
            self.config_directory, "patterns")
        os.makedirs(self.pattern_directory, exist_ok=True)
        self.shconfigs = []
        home = os.path.expanduser("~")
        if os.path.exists(os.path.join(home, ".bashrc")):
            self.shconfigs.append(os.path.join(home, ".bashrc"))
        if os.path.exists(os.path.join(home, ".bash_profile")):
            self.shconfigs.append(os.path.join(home, ".bash_profile"))
        if os.path.exists(os.path.join(home, ".zshrc")):
            self.shconfigs.append(os.path.join(home, ".zshrc"))
        self.env_file = os.path.join(self.config_directory, ".env")
        self.gptlist = []
        self.fullOllamaList = []
        self.claudeList = ['claude-3-opus-20240229']
        load_dotenv(self.env_file)
<<<<<<< HEAD
        try:
            openaiapikey = os.getenv("OPENAI_API_KEY")|''
            self.openaiapi_key = openaiapikey
        except:
            pass
        try:
            self.fetch_available_models()
        except:
            pass

    def fetch_available_models(self):
        headers = {
            "Authorization": f"Bearer {self.openaiapi_key}"
        }

        response = requests.get(
            "https://api.openai.com/v1/models", headers=headers)

        if response.status_code == 200:
            models = response.json().get("data", [])
            # Filter only gpt models
            gpt_models = [model for model in models if model.get(
                "id", "").startswith(("gpt"))]
            # Sort the models alphabetically by their ID
            sorted_gpt_models = sorted(
                gpt_models, key=lambda x: x.get("id"))

            for model in sorted_gpt_models:
                self.gptlist.append(model.get("id"))
        else:
            print(f"Failed to fetch models: HTTP {response.status_code}")
            sys.exit()
        import ollama
        try:
            default_modelollamaList = ollama.list()['models']
            for model in default_modelollamaList:
                self.fullOllamaList.append(model['name'])
        except:
            self.fullOllamaList = []
        allmodels = self.gptlist + self.fullOllamaList + self.claudeList
        return allmodels
=======
        self.openaiapikey = os.getenv("OPENAI_API_KEY")
        self.openai_base_url = os.getenv("OPENAI_BASE_URL")
        

    def update_shconfigs(self):
        bootstrap_file = os.path.join(
            self.config_directory, "fabric-bootstrap.inc")
        sourceLine = f'if [ -f "{bootstrap_file}" ]; then . "{bootstrap_file}"; fi'
        for config in self.shconfigs:
            lines = None
            with open(config, 'r') as f:
                lines = f.readlines()
            with open(config, 'w') as f:
                for line in lines:
                    if sourceLine not in line:
                        f.write(line)
                f.write(sourceLine)
>>>>>>> 24e31e7b

    def api_key(self, api_key):
        """        Set the OpenAI API key in the environment file.

        Args:
            api_key (str): The API key to be set.

        Returns:
            None

        Raises:
            OSError: If the environment file does not exist or cannot be accessed.
        """
        api_key = api_key.strip()
        if not os.path.exists(self.env_file) and api_key:
            with open(self.env_file, "w") as f:
                f.write(f'OPENAI_API_KEY="{api_key}"\n')
            print(f"OpenAI API key set to {api_key}")
        elif api_key:
            # erase the line OPENAI_API_KEY=key and write the new key
            with open(self.env_file, "r") as f:
                lines = f.readlines()
            with open(self.env_file, "w") as f:
                for line in lines:
                    if "OPENAI_API_KEY" not in line:
                        f.write(line)
                f.write(f'OPENAI_API_KEY="{api_key}"\n')

    def api_base_url(self, api_base_url):
        """        Set the OpenAI API base URL in the environment file.

        Args:
            api_base_url (str): The API base URL to be set.

        Returns:
            None
<<<<<<< HEAD
=======

        Raises:
            OSError: If the environment file does not exist or cannot be accessed.
        """
        api_base_url = api_base_url.strip()
        if not api_base_url:
            api_base_url = "https://api.openai.com/v1/"
        if os.path.exists(self.env_file) and api_base_url:
            with open(self.env_file, "r") as f:
                lines = f.readlines()
            with open(self.env_file, "w") as f:
                for line in lines:
                    if "OPENAI_BASE_URL" not in line:
                        f.write(line)
                f.write(f'OPENAI_BASE_URL="{api_base_url}"')
        elif api_base_url:
            with open(self.env_file, "w") as f:
                f.write(f'OPENAI_BASE_URL="{api_base_url}"')
                
                
>>>>>>> 24e31e7b

        Raises:
            OSError: If the environment file does not exist or cannot be accessed.
        """
        api_base_url = api_base_url.strip()
        if not api_base_url:
            api_base_url = "https://api.openai.com/v1/"
        if os.path.exists(self.env_file) and api_base_url:
            with open(self.env_file, "r") as f:
                lines = f.readlines()
            with open(self.env_file, "w") as f:
                for line in lines:
                    if "OPENAI_BASE_URL" not in line:
                        f.write(line)
                f.write(f'OPENAI_BASE_URL="{api_base_url}"')
        elif api_base_url:
            with open(self.env_file, "w") as f:
                f.write(f'OPENAI_BASE_URL="{api_base_url}"')
                
                
    def claude_key(self, claude_key):
        """        Set the Claude API key in the environment file.

        Args:
            claude_key (str): The API key to be set.

        Returns:
            None

        Raises:
            OSError: If the environment file does not exist or cannot be accessed.
        """
        claude_key = claude_key.strip()
        if os.path.exists(self.env_file) and claude_key:
            with open(self.env_file, "r") as f:
                lines = f.readlines()
            with open(self.env_file, "w") as f:
                for line in lines:
                    if "CLAUDE_API_KEY" not in line:
                        f.write(line)
                f.write(f"CLAUDE_API_KEY={claude_key}\n")
        elif claude_key:
            with open(self.env_file, "w") as f:
                f.write(f"CLAUDE_API_KEY={claude_key}\n")

    def youtube_key(self, youtube_key):
        """        Set the YouTube API key in the environment file.

        Args:
            youtube_key (str): The API key to be set.

        Returns:
            None

        Raises:
            OSError: If the environment file does not exist or cannot be accessed.
        """
        youtube_key = youtube_key.strip()
        if os.path.exists(self.env_file) and youtube_key:
            with open(self.env_file, "r") as f:
                lines = f.readlines()
            with open(self.env_file, "w") as f:
                for line in lines:
                    if "YOUTUBE_API_KEY" not in line:
                        f.write(line)
                f.write(f"YOUTUBE_API_KEY={youtube_key}\n")
        elif youtube_key:
            with open(self.env_file, "w") as f:
                f.write(f"YOUTUBE_API_KEY={youtube_key}\n")

    def default_model(self, model):
        """Set the default model in the environment file.

        Args:
            model (str): The model to be set.
        """
        model = model.strip()
        env = os.path.expanduser("~/.config/fabric/.env")
        standalone = Standalone(args=[], pattern="")
        gpt, ollama, claude = standalone.fetch_available_models()
        allmodels = gpt + ollama + claude
        if model not in allmodels:
            print(
                f"Error: {model} is not a valid model. Please run fabric --listmodels to see the available models.")
            sys.exit()

        # Only proceed if the model is not empty
        if model:
            if os.path.exists(env):
                # Initialize a flag to track the presence of DEFAULT_MODEL
                there = False
                with open(env, "r") as f:
                    lines = f.readlines()

                # Open the file again to write the changes
                with open(env, "w") as f:
                    for line in lines:
                        # Check each line to see if it contains DEFAULT_MODEL
                        if "DEFAULT_MODEL=" in line:
                            # Update the flag and the line with the new model
                            there = True
                            f.write(f'DEFAULT_MODEL={model}\n')
                        else:
                            # If the line does not contain DEFAULT_MODEL, write it unchanged
                            f.write(line)

                    # If DEFAULT_MODEL was not found in the file, add it
                    if not there:
                        f.write(f'DEFAULT_MODEL={model}\n')

                print(
                    f"Default model changed to {model}. Please restart your terminal to use it.")
            else:
                print("No shell configuration file found.")

    def patterns(self):
        """        Method to update patterns and exit the system.

        Returns:
            None
        """

        Update()

    def run(self):
        """        Execute the Fabric program.

        This method prompts the user for their OpenAI API key, sets the API key in the Fabric object, and then calls the patterns method.

        Returns:
            None
        """

        print("Welcome to Fabric. Let's get started.")
        apikey = input(
            "Please enter your OpenAI API key. If you do not have one or if you have already entered it, press enter.\n")
<<<<<<< HEAD
        self.api_key(apikey.strip())
        apiBaseURL = input(
            "Please enter the OpenAI API Base URL. If you want to use the default, press enter.\n")
        self.api_base_url(apiBaseURL.strip())

        print("Please enter your claude API key. If you do not have one, or if you have already entered it, press enter.\n")
        claudekey = input()
=======
        self.api_key(apikey)
        apiBaseURL = input(
            "Please enter the OpenAI API Base URL. If you want to use the default, press enter.\n")
        apiBaseURL = apiBaseURL.strip()
        if apiBaseURL:
            self.api_base_url(apiBaseURL)
        else:
            self.api_base_url("https://api.openai.com/v1/")
        claudekey = input("Please enter your claude API key. If you do not have one, or if you have already entered it, press enter.\n")
>>>>>>> 24e31e7b
        self.claude_key(claudekey)
        youtubekey = input("Please enter your YouTube API key. If you do not have one, or if you have already entered it, press enter.\n")
        self.youtube_key(youtubekey)
        self.patterns()
        self.update_shconfigs()


class Transcribe:
    def youtube(video_id):
        """ 
        This method gets the transciption
        of a YouTube video designated with the video_id

        Input:
            the video id specifying a YouTube video
            an example url for a video: https://www.youtube.com/watch?v=vF-MQmVxnCs&t=306s
            the video id is vF-MQmVxnCs&t=306s

        Output:
            a transcript for the video

        Raises:
            an exception and prints error


        """
        try:
            transcript_list = YouTubeTranscriptApi.get_transcript(video_id)
            transcript = ""
            for segment in transcript_list:
                transcript += segment['text'] + " "
            return transcript.strip()
        except Exception as e:
            print("Error:", e)
            return None


class AgentSetup:
    def apiKeys(self):
        """Method to set the API keys in the environment file.

        Returns:
            None
        """

        print("Welcome to Fabric. Let's get started.")
        browserless = input("Please enter your Browserless API key\n").strip()
        serper = input("Please enter your Serper API key\n").strip()

        # Entries to be added
        browserless_entry = f"BROWSERLESS_API_KEY={browserless}"
        serper_entry = f"SERPER_API_KEY={serper}"

        # Check and write to the file
        with open(env_file, "r+") as f:
            content = f.read()

            # Determine if the file ends with a newline
            if content.endswith('\n'):
                # If it ends with a newline, we directly write the new entries
                f.write(f"{browserless_entry}\n{serper_entry}\n")
            else:
                # If it does not end with a newline, add one before the new entries
                f.write(f"\n{browserless_entry}\n{serper_entry}\n")<|MERGE_RESOLUTION|>--- conflicted
+++ resolved
@@ -36,33 +36,20 @@
         # Expand the tilde to the full path
         env_file = os.path.expanduser(env_file)
         load_dotenv(env_file)
-<<<<<<< HEAD
-=======
         api_key = os.getenv('OPENAI_API_KEY')
-        base_url = os.getenv(
-            'OPENAI_BASE_URL', 'https://api.openai.com/v1/')
+        base_url = os.getenv('OPENAI_BASE_URL', 'https://api.openai.com/v1/')
         if 'OPENAI_API_KEY' not in os.environ and (base_url == 'https://api.openai.com/v1/' or "azure" in base_url):
             print("Warning: OPENAI_API_KEY not found in environment variables. Please run fabric --setup and add a key.")
->>>>>>> 24e31e7b
         if "OPENAI_API_KEY" not in os.environ:
             print("Error: OPENAI_API_KEY not found in environment variables.")
             self.client = OpenAI()
         else:
-<<<<<<< HEAD
-            api_key = os.environ['OPENAI_API_KEY']
-            base_url = os.environ.get('OPENAI_BASE_URL')
-=======
             api_key = os.getenv('OPENAI_API_KEY')
             base_url = os.getenv('OPENAI_BASE_URL')
->>>>>>> 24e31e7b
             if base_url:
                 self.client = OpenAI(api_key=api_key, base_url=base_url)
             else:
                 self.client = OpenAI(api_key=api_key)
-<<<<<<< HEAD
-        
-=======
->>>>>>> 24e31e7b
         self.local = False
         self.config_pattern_directory = config_directory
         self.pattern = pattern
@@ -448,49 +435,6 @@
         self.fullOllamaList = []
         self.claudeList = ['claude-3-opus-20240229']
         load_dotenv(self.env_file)
-<<<<<<< HEAD
-        try:
-            openaiapikey = os.getenv("OPENAI_API_KEY")|''
-            self.openaiapi_key = openaiapikey
-        except:
-            pass
-        try:
-            self.fetch_available_models()
-        except:
-            pass
-
-    def fetch_available_models(self):
-        headers = {
-            "Authorization": f"Bearer {self.openaiapi_key}"
-        }
-
-        response = requests.get(
-            "https://api.openai.com/v1/models", headers=headers)
-
-        if response.status_code == 200:
-            models = response.json().get("data", [])
-            # Filter only gpt models
-            gpt_models = [model for model in models if model.get(
-                "id", "").startswith(("gpt"))]
-            # Sort the models alphabetically by their ID
-            sorted_gpt_models = sorted(
-                gpt_models, key=lambda x: x.get("id"))
-
-            for model in sorted_gpt_models:
-                self.gptlist.append(model.get("id"))
-        else:
-            print(f"Failed to fetch models: HTTP {response.status_code}")
-            sys.exit()
-        import ollama
-        try:
-            default_modelollamaList = ollama.list()['models']
-            for model in default_modelollamaList:
-                self.fullOllamaList.append(model['name'])
-        except:
-            self.fullOllamaList = []
-        allmodels = self.gptlist + self.fullOllamaList + self.claudeList
-        return allmodels
-=======
         self.openaiapikey = os.getenv("OPENAI_API_KEY")
         self.openai_base_url = os.getenv("OPENAI_BASE_URL")
         
@@ -508,7 +452,6 @@
                     if sourceLine not in line:
                         f.write(line)
                 f.write(sourceLine)
->>>>>>> 24e31e7b
 
     def api_key(self, api_key):
         """        Set the OpenAI API key in the environment file.
@@ -545,8 +488,6 @@
 
         Returns:
             None
-<<<<<<< HEAD
-=======
 
         Raises:
             OSError: If the environment file does not exist or cannot be accessed.
@@ -567,7 +508,15 @@
                 f.write(f'OPENAI_BASE_URL="{api_base_url}"')
                 
                 
->>>>>>> 24e31e7b
+
+    def api_base_url(self, api_base_url):
+        """        Set the OpenAI API base URL in the environment file.
+
+        Args:
+            api_base_url (str): The API base URL to be set.
+
+        Returns:
+            None
 
         Raises:
             OSError: If the environment file does not exist or cannot be accessed.
@@ -704,15 +653,6 @@
         print("Welcome to Fabric. Let's get started.")
         apikey = input(
             "Please enter your OpenAI API key. If you do not have one or if you have already entered it, press enter.\n")
-<<<<<<< HEAD
-        self.api_key(apikey.strip())
-        apiBaseURL = input(
-            "Please enter the OpenAI API Base URL. If you want to use the default, press enter.\n")
-        self.api_base_url(apiBaseURL.strip())
-
-        print("Please enter your claude API key. If you do not have one, or if you have already entered it, press enter.\n")
-        claudekey = input()
-=======
         self.api_key(apikey)
         apiBaseURL = input(
             "Please enter the OpenAI API Base URL. If you want to use the default, press enter.\n")
@@ -722,7 +662,6 @@
         else:
             self.api_base_url("https://api.openai.com/v1/")
         claudekey = input("Please enter your claude API key. If you do not have one, or if you have already entered it, press enter.\n")
->>>>>>> 24e31e7b
         self.claude_key(claudekey)
         youtubekey = input("Please enter your YouTube API key. If you do not have one, or if you have already entered it, press enter.\n")
         self.youtube_key(youtubekey)
