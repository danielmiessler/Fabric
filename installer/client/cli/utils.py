--- conflicted
+++ resolved
@@ -287,10 +287,7 @@
         fullOllamaList = []
         claudeList = ['claude-3-opus-20240229',
                       'claude-3-sonnet-20240229', 'claude-2.1']
-<<<<<<< HEAD
         groqList = ['llama2-70b-4096', 'mixtral-8x7b-32768', 'gemma-7b-it']
-=======
->>>>>>> 88e2964b
         try:
             headers = {
                 "Authorization": f"Bearer {self.client.api_key}"
