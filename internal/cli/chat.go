--- conflicted
+++ resolved
@@ -20,14 +20,11 @@
 	}
 
 	if currentFlags.Pattern != "" && currentFlags.Model == "" {
-<<<<<<< HEAD
-		if mapping, err2 := loadPatternModelMapping(); err2 == nil {
-=======
 		mapping, err2 := loadPatternModelMapping()
 		if err2 != nil {
 			fmt.Fprintf(os.Stderr, "Failed to load pattern-model mapping: %v. Please check your mapping file.\n", err2)
 		} else {
->>>>>>> c261210d
+
 			if modelSpec, ok := mapping[currentFlags.Pattern]; ok {
 				parts := strings.SplitN(modelSpec, "/", 2)
 				if len(parts) == 2 {
