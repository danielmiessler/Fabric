--- conflicted
+++ resolved
@@ -14,35 +14,28 @@
 
 // Cli Controls the cli. It takes in the flags and runs the appropriate functions
 func Cli(version string) (err error) {
-	if len(os.Args) > 1 && os.Args[1] == "pattern-model" {
-<<<<<<< HEAD
-		switch {
-		case len(os.Args) == 5 && os.Args[2] == "set":
-			if err = setPatternModel(os.Args[3], os.Args[4]); err == nil {
-				fmt.Printf("pattern '%s' mapped to model '%s'\n", os.Args[3], os.Args[4])
-			}
-			return err
-		case len(os.Args) == 4 && os.Args[2] == "unset":
-			if err = unsetPatternModel(os.Args[3]); err == nil {
-				fmt.Printf("pattern '%s' mapping removed\n", os.Args[3])
-			}
-			return err
-		case len(os.Args) == 3 && os.Args[2] == "list":
-			err = listPatternModels()
-			return err
-		default:
-			return fmt.Errorf("usage: fabric pattern-model [set <pattern> <model>|unset <pattern>|list]")
-		}
-=======
-		if len(os.Args) == 5 && os.Args[2] == "set" {
-			if err = setPatternModel(os.Args[3], os.Args[4]); err == nil {
-				fmt.Printf("pattern '%s' mapped to model '%s'\n", os.Args[3], os.Args[4])
-			}
-			return
-		}
-		return fmt.Errorf("usage: fabric pattern-model set <pattern> <model>")
->>>>>>> c261210d
-	}
+  if len(os.Args) > 1 && os.Args[1] == "pattern-model" {
+      switch {
+      case len(os.Args) == 5 && os.Args[2] == "set":
+          if err = setPatternModel(os.Args[3], os.Args[4]); err == nil {
+              fmt.Printf("pattern '%s' mapped to model '%s'\n", os.Args[3], os.Args[4])
+          }
+          return err
+
+      case len(os.Args) == 4 && os.Args[2] == "unset":
+          if err = unsetPatternModel(os.Args[3]); err == nil {
+              fmt.Printf("pattern '%s' mapping removed\n", os.Args[3])
+          }
+          return err
+
+      case len(os.Args) == 3 && os.Args[2] == "list":
+          err = listPatternModels()
+          return err
+
+      default:
+          return fmt.Errorf("usage: fabric pattern-model [set <pattern> <model>|unset <pattern>|list]")
+      }
+  }
 
 	var currentFlags *Flags
 	if currentFlags, err = Init(); err != nil {
