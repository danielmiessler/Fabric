package cli

import (
	"fmt"
	"os"
	"path/filepath"
	"sort"
	"strings"

	"gopkg.in/yaml.v3"
)

// getPatternModelFile returns the path to the pattern models mapping file
func getPatternModelFile() (string, error) {
	configDir, err := os.UserConfigDir()
	if err != nil {
		return "", fmt.Errorf("could not determine user config directory: %w", err)
	}
	return filepath.Join(configDir, "fabric", "pattern_models.yaml"), nil
}

// loadPatternModelMapping loads the pattern->model mapping from disk. It returns
// an empty map if the file does not exist.
func loadPatternModelMapping() (map[string]string, error) {
	path, err := getPatternModelFile()
	if err != nil {
		return nil, err
	}
	data, err := os.ReadFile(path)
	if err != nil {
		if os.IsNotExist(err) {
			return map[string]string{}, nil
		}
		return nil, err
	}
	mapping := make(map[string]string)
	if err := yaml.Unmarshal(data, &mapping); err != nil {
		return nil, err
	}
	return mapping, nil
}

// setPatternModel updates the mapping file with the provided pattern and model.
func setPatternModel(pattern, model string) error {
	path, err := getPatternModelFile()
	if err != nil {
		return err
	}
	mapping, err := loadPatternModelMapping()
	if err != nil {
		return err
	}
	if mapping == nil {
		mapping = make(map[string]string)
	}
	mapping[strings.ToLower(pattern)] = model
	data, err := yaml.Marshal(mapping)
	if err != nil {
		return err
	}
	if err := os.MkdirAll(filepath.Dir(path), 0o755); err != nil {
		return err
	}
	return os.WriteFile(path, data, 0o644)
}

<<<<<<< HEAD
// unsetPatternModel removes a pattern mapping from the file.
func unsetPatternModel(pattern string) error {
	path, err := getPatternModelFile()
	if err != nil {
		return err
	}
	mapping, err := loadPatternModelMapping()
	if err != nil {
		return err
	}
	delete(mapping, strings.ToLower(pattern))
	data, err := yaml.Marshal(mapping)
	if err != nil {
		return err
	}
	if err := os.MkdirAll(filepath.Dir(path), 0o755); err != nil {
		return err
	}
	return os.WriteFile(path, data, 0o644)
}

// listPatternModels prints all pattern to model mappings.
func listPatternModels() error {
	mapping, err := loadPatternModelMapping()
	if err != nil {
		return err
	}
	if len(mapping) == 0 {
		fmt.Println("no pattern models found")
		return nil
	}
	patterns := make([]string, 0, len(mapping))
	for p := range mapping {
		patterns = append(patterns, p)
	}
	sort.Strings(patterns)
	for _, p := range patterns {
		fmt.Printf("%s -> %s\n", p, mapping[p])
	}
	return nil
}
=======
// unsetPatternModel removes a pattern from the mapping file.
func unsetPatternModel(pattern string) error {
    path, err := getPatternModelFile()
    if err != nil {
        return err
    }

    mapping, err := loadPatternModelMapping()
    if err != nil {
        return err
    }

    delete(mapping, pattern)

    if len(mapping) == 0 {
        // Remove the mapping file if empty
        if err := os.Remove(path); err != nil && !os.IsNotExist(err) {
            return err
        }
        return nil
    }

    data, err := yaml.Marshal(mapping)
    if err != nil {
        return err
    }

    if err := os.MkdirAll(filepath.Dir(path), 0o755); err != nil {
        return err
    }
    return os.WriteFile(path, data, 0o644)
}

// listPatternModels prints all pattern->model mappings to stdout.
func listPatternModels() error {
    mapping, err := loadPatternModelMapping()
    if err != nil {
        return err
    }
    if len(mapping) == 0 {
        fmt.Println("no pattern model mappings found")
        return nil
    }
    printPatternModelMapping(mapping)
    return nil
}

// printPatternModelMapping prints the current pattern->model mapping in a
// deterministic order. Since Go maps iterate in random order, we first collect
// the keys, sort them, and then print each mapping.
func printPatternModelMapping(mapping map[string]string) {
    if len(mapping) == 0 {
        return
    }
    keys := make([]string, 0, len(mapping))
    for k := range mapping {
        keys = append(keys, k)
    }
    sort.Strings(keys)
    for _, k := range keys {
        fmt.Printf("%s: %s\n", k, mapping[k])
    }
}
>>>>>>> 30f09b85
<|MERGE_RESOLUTION|>--- conflicted
+++ resolved
@@ -64,49 +64,6 @@
 	return os.WriteFile(path, data, 0o644)
 }
 
-<<<<<<< HEAD
-// unsetPatternModel removes a pattern mapping from the file.
-func unsetPatternModel(pattern string) error {
-	path, err := getPatternModelFile()
-	if err != nil {
-		return err
-	}
-	mapping, err := loadPatternModelMapping()
-	if err != nil {
-		return err
-	}
-	delete(mapping, strings.ToLower(pattern))
-	data, err := yaml.Marshal(mapping)
-	if err != nil {
-		return err
-	}
-	if err := os.MkdirAll(filepath.Dir(path), 0o755); err != nil {
-		return err
-	}
-	return os.WriteFile(path, data, 0o644)
-}
-
-// listPatternModels prints all pattern to model mappings.
-func listPatternModels() error {
-	mapping, err := loadPatternModelMapping()
-	if err != nil {
-		return err
-	}
-	if len(mapping) == 0 {
-		fmt.Println("no pattern models found")
-		return nil
-	}
-	patterns := make([]string, 0, len(mapping))
-	for p := range mapping {
-		patterns = append(patterns, p)
-	}
-	sort.Strings(patterns)
-	for _, p := range patterns {
-		fmt.Printf("%s -> %s\n", p, mapping[p])
-	}
-	return nil
-}
-=======
 // unsetPatternModel removes a pattern from the mapping file.
 func unsetPatternModel(pattern string) error {
     path, err := getPatternModelFile()
@@ -170,4 +127,3 @@
         fmt.Printf("%s: %s\n", k, mapping[k])
     }
 }
->>>>>>> 30f09b85
