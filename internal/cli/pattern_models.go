package cli

import (
	"fmt"
	"os"
	"path/filepath"
	"sort"
<<<<<<< HEAD
	"strings"
=======
>>>>>>> db80e6dd

	"gopkg.in/yaml.v3"
)

// getPatternModelFile returns the path to the pattern models mapping file
func getPatternModelFile() (string, error) {
	configDir, err := os.UserConfigDir()
	if err != nil {
		return "", fmt.Errorf("could not determine user config directory: %w", err)
	}
	return filepath.Join(configDir, "fabric", "pattern_models.yaml"), nil
}

// loadPatternModelMapping loads the pattern->model mapping from disk. It returns
// an empty map if the file does not exist.
func loadPatternModelMapping() (map[string]string, error) {
	path, err := getPatternModelFile()
	if err != nil {
		return nil, err
	}
	data, err := os.ReadFile(path)
	if err != nil {
		if os.IsNotExist(err) {
			return map[string]string{}, nil
		}
		return nil, err
	}
	mapping := make(map[string]string)
	if err := yaml.Unmarshal(data, &mapping); err != nil {
		return nil, err
	}
	return mapping, nil
}

// setPatternModel updates the mapping file with the provided pattern and model.
func setPatternModel(pattern, model string) error {
	path, err := getPatternModelFile()
	if err != nil {
		return err
	}
	mapping, err := loadPatternModelMapping()
	if err != nil {
		return err
	}
	if mapping == nil {
		mapping = make(map[string]string)
	}
	mapping[strings.ToLower(pattern)] = model
	data, err := yaml.Marshal(mapping)
	if err != nil {
		return err
	}
	if err := os.MkdirAll(filepath.Dir(path), 0o755); err != nil {
		return err
	}
	return os.WriteFile(path, data, 0o644)
}

<<<<<<< HEAD
// unsetPatternModel removes a pattern mapping from the file.
func unsetPatternModel(pattern string) error {
	path, err := getPatternModelFile()
	if err != nil {
		return err
	}
	mapping, err := loadPatternModelMapping()
	if err != nil {
		return err
	}
	delete(mapping, strings.ToLower(pattern))
	data, err := yaml.Marshal(mapping)
	if err != nil {
		return err
	}
	if err := os.MkdirAll(filepath.Dir(path), 0o755); err != nil {
		return err
	}
	return os.WriteFile(path, data, 0o644)
}

// listPatternModels prints all pattern to model mappings.
func listPatternModels() error {
	mapping, err := loadPatternModelMapping()
	if err != nil {
		return err
	}
	if len(mapping) == 0 {
		fmt.Println("no pattern models found")
		return nil
	}
	patterns := make([]string, 0, len(mapping))
	for p := range mapping {
		patterns = append(patterns, p)
	}
	sort.Strings(patterns)
	for _, p := range patterns {
		fmt.Printf("%s -> %s\n", p, mapping[p])
	}
	return nil
=======
// unsetPatternModel removes a pattern from the mapping file.
func unsetPatternModel(pattern string) error {
    path, err := getPatternModelFile()
    if err != nil {
        return err
    }

    mapping, err := loadPatternModelMapping()
    if err != nil {
        return err
    }

    delete(mapping, pattern)

    if len(mapping) == 0 {
        // Remove the mapping file if empty
        if err := os.Remove(path); err != nil && !os.IsNotExist(err) {
            return err
        }
        return nil
    }

    data, err := yaml.Marshal(mapping)
    if err != nil {
        return err
    }

    if err := os.MkdirAll(filepath.Dir(path), 0o755); err != nil {
        return err
    }
    return os.WriteFile(path, data, 0o644)
}

// listPatternModels prints all pa

>>>>>>> db80e6dd
}<|MERGE_RESOLUTION|>--- conflicted
+++ resolved
@@ -5,10 +5,8 @@
 	"os"
 	"path/filepath"
 	"sort"
-<<<<<<< HEAD
+
 	"strings"
-=======
->>>>>>> db80e6dd
 
 	"gopkg.in/yaml.v3"
 )
@@ -67,48 +65,6 @@
 	return os.WriteFile(path, data, 0o644)
 }
 
-<<<<<<< HEAD
-// unsetPatternModel removes a pattern mapping from the file.
-func unsetPatternModel(pattern string) error {
-	path, err := getPatternModelFile()
-	if err != nil {
-		return err
-	}
-	mapping, err := loadPatternModelMapping()
-	if err != nil {
-		return err
-	}
-	delete(mapping, strings.ToLower(pattern))
-	data, err := yaml.Marshal(mapping)
-	if err != nil {
-		return err
-	}
-	if err := os.MkdirAll(filepath.Dir(path), 0o755); err != nil {
-		return err
-	}
-	return os.WriteFile(path, data, 0o644)
-}
-
-// listPatternModels prints all pattern to model mappings.
-func listPatternModels() error {
-	mapping, err := loadPatternModelMapping()
-	if err != nil {
-		return err
-	}
-	if len(mapping) == 0 {
-		fmt.Println("no pattern models found")
-		return nil
-	}
-	patterns := make([]string, 0, len(mapping))
-	for p := range mapping {
-		patterns = append(patterns, p)
-	}
-	sort.Strings(patterns)
-	for _, p := range patterns {
-		fmt.Printf("%s -> %s\n", p, mapping[p])
-	}
-	return nil
-=======
 // unsetPatternModel removes a pattern from the mapping file.
 func unsetPatternModel(pattern string) error {
     path, err := getPatternModelFile()
@@ -142,7 +98,33 @@
     return os.WriteFile(path, data, 0o644)
 }
 
-// listPatternModels prints all pa
+// listPatternModels prints all pattern->model mappings to stdout.
+func listPatternModels() error {
+    mapping, err := loadPatternModelMapping()
+    if err != nil {
+        return err
+    }
+    if len(mapping) == 0 {
+        fmt.Println("no pattern model mappings found")
+        return nil
+    }
+    printPatternModelMapping(mapping)
+    return nil
+}
 
->>>>>>> db80e6dd
+// printPatternModelMapping prints the current pattern->model mapping in a
+// deterministic order. Since Go maps iterate in random order, we first collect
+// the keys, sort them, and then print each mapping.
+func printPatternModelMapping(mapping map[string]string) {
+    if len(mapping) == 0 {
+        return
+    }
+    keys := make([]string, 0, len(mapping))
+    for k := range mapping {
+        keys = append(keys, k)
+    }
+    sort.Strings(keys)
+    for _, k := range keys {
+        fmt.Printf("%s: %s\n", k, mapping[k])
+    }
 }