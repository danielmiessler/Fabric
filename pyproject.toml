[tool.poetry]
name = "fabric"
version = "0.2.0"
description = "Fabric - AI framework for human augmentation"
authors = [
    "Daniel Miessler <https://github.com/danielmiessler>",
    "Jonathan Dunn <https://github.com/xssdoctor>",
    "Scott Behrens <https://github.com/sbehrens>",
]
packages = [
    { include = "installer"},
    { include = "helpers"}
]

[tool.poetry.dependencies]
python = "^3.10"
crewai = "^0.11.0"
unstructured = "0.10.25"
pyowm = "3.3.0"
tools = "^0.1.9"
langchain-community = "^0.0.24"
google-api-python-client = "^2.120.0"
isodate = "^0.6.1"
youtube-transcript-api = "^0.6.2"
pydub = "^0.25.1"
ollama = "^0.1.7"
anthropic = "^0.18.1"
<<<<<<< HEAD
python-dotenv = "^1.0.1"
pyperclip = "^1.8.2"
jwt = "^1.3.1"
flask = "^3.0.2"
=======
pyperclip = "^1.8.2"
>>>>>>> 0659bbaa

[tool.poetry.group.cli.dependencies]
pyyaml = "^6.0.1"
requests = "^2.31.0"
pyperclip = "^1.8.2"
python-socketio = "^5.11.0"
websocket-client = "^1.7.0"
flask = "^3.0.2"
flask-sqlalchemy = "^3.1.1"
flask-login = "^0.6.3"
flask-jwt-extended = "^4.6.0"
python-dotenv = "^1.0.1"
openai = "^1.11.0"
flask-socketio = "^5.3.6"
flask-sock = "^0.7.0"
gunicorn = "^21.2.0"
gevent = "^23.9.1"
httpx = ">=0.25.2,<0.26.0"
tqdm = "^4.66.1"

[tool.poetry.group.server.dependencies]
requests = "^2.31.0"
openai = "^1.12.0"
flask = "^3.0.2"
python-dotenv = "^1.0.1"
jwt = "^1.3.1"


[build-system]
requires = ["poetry-core"]
build-backend = "poetry.core.masonry.api"


# Creates python "binaries"
[tool.poetry.scripts]
fabric = 'installer:cli'
fabric-api = 'installer:run_api_server'
fabric-webui = 'installer:run_webui_server'
ts = 'helpers.ts:main'
yt = 'helpers.yt:main'<|MERGE_RESOLUTION|>--- conflicted
+++ resolved
@@ -25,14 +25,11 @@
 pydub = "^0.25.1"
 ollama = "^0.1.7"
 anthropic = "^0.18.1"
-<<<<<<< HEAD
 python-dotenv = "^1.0.1"
 pyperclip = "^1.8.2"
 jwt = "^1.3.1"
 flask = "^3.0.2"
-=======
-pyperclip = "^1.8.2"
->>>>>>> 0659bbaa
+
 
 [tool.poetry.group.cli.dependencies]
 pyyaml = "^6.0.1"
