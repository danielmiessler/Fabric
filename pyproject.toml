[tool.poetry]
name = "fabric"
version = "1.2.0"
description = "Fabric - AI framework for human augmentation"
authors = [
    "Daniel Miessler <https://github.com/danielmiessler>",
    "Jonathan Dunn <https://github.com/xssdoctor>",
    "Scott Behrens <https://github.com/sbehrens>",
]
packages = [
    { include = "installer"}
]

[tool.poetry.dependencies]
python = ">=3.10,<3.13"
crewai = "^0.22.5"
unstructured = "0.10.25"
pyowm = "3.3.0"
tools = "^0.1.9"
langchain-community = "^0.0.25"
google-api-python-client = "^2.120.0"
isodate = "^0.6.1"
youtube-transcript-api = "^0.6.2"
pydub = "^0.25.1"
ollama = "^0.1.7"
anthropic = "^0.18.1"
pyperclip = "^1.8.2"
python-dotenv = "1.0.0"
jwt = "^1.3.1"
flask = "^3.0.2"
helpers = "^0.2.0"
<<<<<<< HEAD
newspaper4k = "0.9.3.1"
=======
praisonai = "^0.0.18"
>>>>>>> b46b0c3f

[tool.poetry.group.cli.dependencies]
pyyaml = "^6.0.1"
requests = "^2.31.0"
python-socketio = "^5.11.0"
websocket-client = "^1.7.0"
flask = "^3.0.2"
flask-sqlalchemy = "^3.1.1"
flask-login = "^0.6.3"
flask-jwt-extended = "^4.6.0"
python-dotenv = "1.0.0"
openai = "^1.11.0"
flask-socketio = "^5.3.6"
flask-sock = "^0.7.0"
gunicorn = "^21.2.0"
gevent = "^23.9.1"
httpx = ">=0.25.2,<0.26.0"
tqdm = "^4.66.1"

[tool.poetry.group.server.dependencies]
requests = "^2.31.0"
openai = "^1.12.0"
flask = "^3.0.2"
python-dotenv = "1.0.0"
jwt = "^1.3.1"


[build-system]
requires = ["poetry-core"]
build-backend = "poetry.core.masonry.api"


# Creates python "binaries"
[tool.poetry.scripts]
fabric = 'installer:cli'
fabric-api = 'installer:run_api_server'
fabric-webui = 'installer:run_webui_server'
ts = 'installer:main_ts'
yt = 'installer:main_yt'
save = 'installer:main_save'
np4k = 'installer:main_np4k'<|MERGE_RESOLUTION|>--- conflicted
+++ resolved
@@ -29,11 +29,8 @@
 jwt = "^1.3.1"
 flask = "^3.0.2"
 helpers = "^0.2.0"
-<<<<<<< HEAD
 newspaper4k = "0.9.3.1"
-=======
 praisonai = "^0.0.18"
->>>>>>> b46b0c3f
 
 [tool.poetry.group.cli.dependencies]
 pyyaml = "^6.0.1"
